--- conflicted
+++ resolved
@@ -39,10 +39,7 @@
           python -m unittest discover tests
 
   build:
-<<<<<<< HEAD
-=======
     if: github.event.pull_request.merged == true
->>>>>>> 0f858a1c
     needs: test
     name: lsassy actions on ${{ matrix.os }}
     runs-on: ${{ matrix.os }}
