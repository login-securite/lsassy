--- conflicted
+++ resolved
@@ -39,10 +39,6 @@
         self.uploaded = False
         self.content = content
         self.share_mode = False
-<<<<<<< HEAD
-=======
-
->>>>>>> 47275b13
 
     def get_remote_path(self):
         return self.remote_path + self.file
@@ -173,10 +169,6 @@
         self._executor_copied = False
         self._timeout = timeout
         self._time_between_commands = time_between_commands
-<<<<<<< HEAD
-=======
-
->>>>>>> 47275b13
 
     def get_exec_method(self, exec_method, no_powershell=False):
         try:
