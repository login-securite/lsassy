--- conflicted
+++ resolved
@@ -1,92 +1,90 @@
-import logging
-from datetime import datetime
-
-from pypykatz.pypykatz import pypykatz
-
-from lsassy.credential import Credential
-
-
-class Parser:
-    """
-    Parse remote lsass dump file using impacketfile and pypykatz
-    """
-
-    def __init__(self, dumpfile):
-        self._dumpfile = dumpfile
-
-    def parse(self):
-        """
-        Parse remote dump file and delete it after parsing
-        :return: List of Credentials
-        """
-        credentials = []
-        tickets = []
-        masterkeys = []
-        try:
-            pypy_parse = pypykatz.parse_minidump_external(self._dumpfile, chunksize = 60*1024)
-        except Exception as e:
-            logging.error("An error occurred while parsing lsass dump", exc_info=True)
-            return None
-
-        ssps = ['msv_creds', 'wdigest_creds', 'ssp_creds', 'livessp_creds', 'kerberos_creds', 'credman_creds',
-                'tspkg_creds', 'dpapi_creds']
-        for luid in pypy_parse.logon_sessions:
-            for ssp in ssps:
-                for cred in getattr(pypy_parse.logon_sessions[luid], ssp, []):
-                    domain = getattr(cred, "domainname", None)
-                    username = getattr(cred, "username", None)
-                    password = getattr(cred, "password", None)
-                    LMHash = getattr(cred, "LMHash", None)
-                    NThash = getattr(cred, "NThash", None)
-                    SHA1 = getattr(cred, "SHAHash", None)
-                    if LMHash is not None:
-                        LMHash = LMHash.hex()
-                    if NThash is not None:
-                        NThash = NThash.hex()
-                    if SHA1 is not None:
-                        SHA1 = SHA1.hex()
-                    if username and (password
-                                     or (NThash and NThash != "00000000000000000000000000000000")
-                                     or (LMHash and LMHash != "00000000000000000000000000000000")):
-                        credentials.append(
-                            Credential(ssp=ssp, domain=domain, username=username, password=password, lmhash=LMHash,
-                                       nthash=NThash, sha1=SHA1))
-
-            for kcred in pypy_parse.logon_sessions[luid].kerberos_creds:
-                for ticket in kcred.tickets:
-                    tickets.append(ticket)
-
-            for dpapicred in pypy_parse.logon_sessions[luid].dpapi_creds:
-                m = "{%s}:%s" % (dpapicred.key_guid,dpapicred.sha1_masterkey)
-                if m not in masterkeys:
-                    masterkeys.append(m)
-
-        for cred in pypy_parse.orphaned_creds:
-            if cred.credtype == 'kerberos':
-                for ticket in cred.tickets:
-                    tickets.append(ticket)
-
-<<<<<<< HEAD
-        for ticket in tickets:
-            if ticket.ServiceName is not None and ticket.ServiceName[0] == 'krbtgt':
-                if ticket.EClientName is not None and ticket.DomainName is not None:
-                    if ticket.TargetDomainName is not None and ticket.TargetDomainName != ticket.DomainName:
-                        target_domain = ticket.TargetDomainName
-                    else:
-                        target_domain = ticket.DomainName
-                    # Keep only valid tickets
-                    if ticket.EndTime > datetime.now(ticket.EndTime.tzinfo):
-
-                        credentials.append(Credential(
-                            ssp="kerberos",
-                            domain=ticket.DomainName,
-                            username=ticket.EClientName[0],
-                            ticket={'file': list(ticket.kirbi_data)[0], 'domain': target_domain, 'endtime': ticket.EndTime}
-                        ))
-
-        return credentials, tickets
-
-=======
-        return credentials, tickets, masterkeys
-
->>>>>>> 47c3835d
+from doctest import master
+import logging
+from datetime import datetime
+
+from pypykatz.pypykatz import pypykatz
+
+from lsassy.credential import Credential
+
+
+class Parser:
+    """
+    Parse remote lsass dump file using impacketfile and pypykatz
+    """
+
+    def __init__(self, dumpfile):
+        self._dumpfile = dumpfile
+
+    def parse(self):
+        """
+        Parse remote dump file and delete it after parsing
+        :return: List of Credentials
+        """
+        credentials = []
+        tickets = []
+        masterkeys = []
+        try:
+            pypy_parse = pypykatz.parse_minidump_external(self._dumpfile, chunksize = 60*1024)
+        except Exception as e:
+            logging.error("An error occurred while parsing lsass dump", exc_info=True)
+            return None
+
+        ssps = ['msv_creds', 'wdigest_creds', 'ssp_creds', 'livessp_creds', 'kerberos_creds', 'credman_creds',
+                'tspkg_creds', 'dpapi_creds']
+        for luid in pypy_parse.logon_sessions:
+            for ssp in ssps:
+                for cred in getattr(pypy_parse.logon_sessions[luid], ssp, []):
+                    domain = getattr(cred, "domainname", None)
+                    username = getattr(cred, "username", None)
+                    password = getattr(cred, "password", None)
+                    LMHash = getattr(cred, "LMHash", None)
+                    NThash = getattr(cred, "NThash", None)
+                    SHA1 = getattr(cred, "SHAHash", None)
+                    if LMHash is not None:
+                        LMHash = LMHash.hex()
+                    if NThash is not None:
+                        NThash = NThash.hex()
+                    if SHA1 is not None:
+                        SHA1 = SHA1.hex()
+                    if username and (password
+                                     or (NThash and NThash != "00000000000000000000000000000000")
+                                     or (LMHash and LMHash != "00000000000000000000000000000000")):
+                        credentials.append(
+                            Credential(ssp=ssp, domain=domain, username=username, password=password, lmhash=LMHash,
+                                       nthash=NThash, sha1=SHA1))
+
+            for kcred in pypy_parse.logon_sessions[luid].kerberos_creds:
+                for ticket in kcred.tickets:
+                    tickets.append(ticket)
+
+            for dpapicred in pypy_parse.logon_sessions[luid].dpapi_creds:
+                m = "{%s}:%s" % (dpapicred.key_guid,dpapicred.sha1_masterkey)
+                if m not in masterkeys:
+                    masterkeys.append(m)
+                    credentials.append(
+                        Credential(ssp='dpapi', domain='', username='', masterkey=m)
+                    )
+
+        for cred in pypy_parse.orphaned_creds:
+            if cred.credtype == 'kerberos':
+                for ticket in cred.tickets:
+                    tickets.append(ticket)
+
+        for ticket in tickets:
+            if ticket.ServiceName is not None and ticket.ServiceName[0] == 'krbtgt':
+                if ticket.EClientName is not None and ticket.DomainName is not None:
+                    if ticket.TargetDomainName is not None and ticket.TargetDomainName != ticket.DomainName:
+                        target_domain = ticket.TargetDomainName
+                    else:
+                        target_domain = ticket.DomainName
+                    # Keep only valid tickets
+                    if ticket.EndTime > datetime.now(ticket.EndTime.tzinfo):
+
+                        credentials.append(Credential(
+                            ssp="kerberos",
+                            domain=ticket.DomainName,
+                            username=ticket.EClientName[0],
+                            ticket={'file': list(ticket.kirbi_data)[0], 'domain': target_domain, 'endtime': ticket.EndTime}
+                        ))
+
+        return credentials, tickets, masterkeys