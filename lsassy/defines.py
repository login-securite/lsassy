--- conflicted
+++ resolved
@@ -22,16 +22,12 @@
 ERROR_PROCDUMP_NOT_FOUND    = (14, "Procdump path is not valid")
 ERROR_PROCDUMP_NOT_PROVIDED = (15, "Procdump was not provided")
 ERROR_PROCDUMP_NOT_UPLOADED = (16, "Procdump could not be uploaded")
-<<<<<<< HEAD
-ERROR_DLL_NO_EXECUTE        = (17, "Counln't execute commands on remote host via DLL")
-ERROR_WMI_NO_EXECUTE        = (18, "Counln't execute commands on remote host via WMI")
-ERROR_DUMPERT_NOT_FOUND    = (19, "dumpert path is not valid")
-ERROR_DUMPERT_NOT_PROVIDED = (20, "dumpert was not provided")
-ERROR_DUMPERT_NOT_UPLOADED = (21, "dumpert could not be uploaded")
-=======
 ERROR_DLL_NO_EXECUTE        = (17, "Could not execute commands on remote host via DLL")
 ERROR_WMI_NO_EXECUTE        = (18, "Could not execute commands on remote host via WMI")
->>>>>>> 44c0d534
+ERROR_DUMPERT_NOT_FOUND     = (19, "dumpert path is not valid")
+ERROR_DUMPERT_NOT_PROVIDED  = (20, "dumpert was not provided")
+ERROR_DUMPERT_NOT_UPLOADED  = (21, "dumpert could not be uploaded")
+
 ERROR_UNDEFINED             = (99, "Unknown error")
 
 
