--- conflicted
+++ resolved
@@ -35,14 +35,8 @@
                     ),
                     cred["password"] if cred["password"] is not None else "",
                     ':'.join(h for h in [cred["lmhash"], cred["nthash"]] if h is not None),
-<<<<<<< HEAD
-                    cred["sha1"] if cred["sha1"] is not None else "")
+
+                    cred["sha1"] if cred["sha1"] is not None else "",
+                    "{} - {}".format(cred["ticket"]["domain"], cred["ticket"]["endtime"].strftime("%Y-%m-%d %H:%M")) if cred["ticket"] is not None else "")
 
         return table
-=======
-                    cred["sha1"] if cred["sha1"] is not None else "",
-                    "{} - {}".format(cred["ticket"]["domain"], cred["ticket"]["endtime"].strftime("%Y-%m-%d %H:%M")) if cred["ticket"] is not None else "")
-        console = Console()
-        console.print(table, no_wrap=True)
-        return ""
->>>>>>> 2a9b6399
